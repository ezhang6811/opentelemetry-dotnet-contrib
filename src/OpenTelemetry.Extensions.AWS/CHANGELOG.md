--- conflicted
+++ resolved
@@ -2,17 +2,14 @@
 
 ## Unreleased
 
-<<<<<<< HEAD
 * Add support for Lambda lineage in X-Ray propagator.
   ([#2480](https://github.com/open-telemetry/opentelemetry-dotnet-contrib/pull/2480))
-=======
 * Updated OpenTelemetry core component version(s) to `1.11.1`.
   ([#2477](https://github.com/open-telemetry/opentelemetry-dotnet-contrib/pull/2477))
 
 ## 1.10.0-rc.2
 
 Released 2025-Jan-15
->>>>>>> c2eb2e50
 
 ## 1.10.0-rc.1
 
